//! The `ParallelIterator` module makes it easy to write parallel
//! programs using an iterator-style interface. To get access to all
//! the methods you want, the easiest is to write `use
//! rayon::prelude::*;` at the top of your module, which will import
//! the various traits and methods you need.
//!
//! The submodules of this module mostly just contain implementaton
//! details of little interest to an end-user. If you'd like to read
//! the code itself, the `internal` module and `README.md` file are a
//! good place to start.

pub use either::Either;
use std::cmp::{self, Ordering};
use std::iter::{Sum, Product};
use std::ops::Fn;
use self::internal::*;

// There is a method to the madness here:
//
// - Most of these modules are private but expose certain types to the end-user
//   (e.g., `enumerate::Enumerate`) -- specifically, the types that appear in the
//   public API surface of the `ParallelIterator` traits.
// - In **this** module, those public types are always used unprefixed, which forces
//   us to add a `pub use` and helps identify if we missed anything.
// - In contrast, items that appear **only** in the body of a method,
//   e.g. `find::find()`, are always used **prefixed**, so that they
//   can be readily distinguished.

mod find;
mod find_first_last;
mod chain;
pub use self::chain::Chain;
mod collect;
mod enumerate;
pub use self::enumerate::Enumerate;
mod filter;
pub use self::filter::Filter;
mod filter_map;
pub use self::filter_map::FilterMap;
mod flat_map;
pub use self::flat_map::FlatMap;
mod flatten;
pub use self::flatten::Flatten;
mod from_par_iter;
pub mod internal;
mod for_each;
mod fold;
pub use self::fold::{Fold, FoldWith};
mod reduce;
mod skip;
pub use self::skip::Skip;
mod splitter;
pub use self::splitter::{split, Split};
mod take;
pub use self::take::Take;
mod map;
pub use self::map::Map;
mod map_with;
pub use self::map_with::MapWith;
mod zip;
pub use self::zip::Zip;
<<<<<<< HEAD
mod zip_eq;
pub use self::zip_eq::ZipEq;
=======
mod interleave;
pub use self::interleave::Interleave;
>>>>>>> 2cf5ac2e
mod noop;
mod rev;
pub use self::rev::Rev;
mod len;
pub use self::len::{MinLen, MaxLen};
mod sum;
mod product;
mod cloned;
pub use self::cloned::Cloned;
mod inspect;
pub use self::inspect::Inspect;
mod while_some;
pub use self::while_some::WhileSome;
mod extend;
mod unzip;

#[cfg(test)]
mod test;

pub trait IntoParallelIterator {
    type Iter: ParallelIterator<Item = Self::Item>;
    type Item: Send;

    fn into_par_iter(self) -> Self::Iter;
}

pub trait IntoParallelRefIterator<'data> {
    type Iter: ParallelIterator<Item = Self::Item>;
    type Item: Send + 'data;

    fn par_iter(&'data self) -> Self::Iter;
}

impl<'data, I: 'data + ?Sized> IntoParallelRefIterator<'data> for I
    where &'data I: IntoParallelIterator
{
    type Iter = <&'data I as IntoParallelIterator>::Iter;
    type Item = <&'data I as IntoParallelIterator>::Item;

    fn par_iter(&'data self) -> Self::Iter {
        self.into_par_iter()
    }
}

pub trait IntoParallelRefMutIterator<'data> {
    type Iter: ParallelIterator<Item = Self::Item>;
    type Item: Send + 'data;

    fn par_iter_mut(&'data mut self) -> Self::Iter;
}

impl<'data, I: 'data + ?Sized> IntoParallelRefMutIterator<'data> for I
    where &'data mut I: IntoParallelIterator
{
    type Iter = <&'data mut I as IntoParallelIterator>::Iter;
    type Item = <&'data mut I as IntoParallelIterator>::Item;

    fn par_iter_mut(&'data mut self) -> Self::Iter {
        self.into_par_iter()
    }
}

/// The `ParallelIterator` interface.
pub trait ParallelIterator: Sized + Send {
    type Item: Send;

    /// Executes `OP` on each item produced by the iterator, in parallel.
    fn for_each<OP>(self, op: OP)
        where OP: Fn(Self::Item) + Sync + Send
    {
        for_each::for_each(self, &op)
    }

    /// Executes `OP` on the given `init` value with each item produced by
    /// the iterator, in parallel.
    ///
    /// The `init` value will be cloned only as needed to be paired with
    /// the group of items in each rayon job.  It does not require the type
    /// to be `Sync`.
    fn for_each_with<OP, T>(self, init: T, op: OP)
        where OP: Fn(&mut T, Self::Item) + Sync + Send,
              T: Send + Clone
    {
        self.map_with(init, op).for_each(|()| ())
    }

    /// Counts the number of items in this parallel iterator.
    fn count(self) -> usize {
        self.map(|_| 1).sum()
    }

    /// Applies `map_op` to each item of this iterator, producing a new
    /// iterator with the results.
    fn map<F, R>(self, map_op: F) -> Map<Self, F>
        where F: Fn(Self::Item) -> R + Sync + Send,
              R: Send
    {
        map::new(self, map_op)
    }

    /// Applies `map_op` to the given `init` value with each item of this
    /// iterator, producing a new iterator with the results.
    ///
    /// The `init` value will be cloned only as needed to be paired with
    /// the group of items in each rayon job.  It does not require the type
    /// to be `Sync`.
    fn map_with<F, T, R>(self, init: T, map_op: F) -> MapWith<Self, T, F>
        where F: Fn(&mut T, Self::Item) -> R + Sync + Send,
              T: Send + Clone,
              R: Send
    {
        map_with::new(self, init, map_op)
    }

    /// Creates an iterator which clones all of its elements.  This may be
    /// useful when you have an iterator over `&T`, but you need `T`.
    fn cloned<'a, T>(self) -> Cloned<Self>
        where T: 'a + Clone + Send,
              Self: ParallelIterator<Item = &'a T>
    {
        cloned::new(self)
    }

    /// Applies `inspect_op` to a reference to each item of this iterator,
    /// producing a new iterator passing through the original items.  This is
    /// often useful for debugging to see what's happening in iterator stages.
    fn inspect<OP>(self, inspect_op: OP) -> Inspect<Self, OP>
        where OP: Fn(&Self::Item) + Sync + Send
    {
        inspect::new(self, inspect_op)
    }

    /// Applies `filter_op` to each item of this iterator, producing a new
    /// iterator with only the items that gave `true` results.
    fn filter<P>(self, filter_op: P) -> Filter<Self, P>
        where P: Fn(&Self::Item) -> bool + Sync + Send
    {
        filter::new(self, filter_op)
    }

    /// Applies `filter_op` to each item of this iterator to get an `Option`,
    /// producing a new iterator with only the items from `Some` results.
    fn filter_map<P, R>(self, filter_op: P) -> FilterMap<Self, P>
        where P: Fn(Self::Item) -> Option<R> + Sync + Send,
              R: Send
    {
        filter_map::new(self, filter_op)
    }

    /// Applies `map_op` to each item of this iterator to get nested iterators,
    /// producing a new iterator that flattens these back into one.
    fn flat_map<F, PI>(self, map_op: F) -> FlatMap<Self, F>
        where F: Fn(Self::Item) -> PI + Sync + Send,
              PI: IntoParallelIterator
    {
        flat_map::new(self, map_op)
    }

    /// An adaptor that flattens iterable `Item`s into one large iterator
    ///
    /// Example:
    ///
    /// ```
    /// use rayon::prelude::*;
    /// let x: Vec<Vec<i32>> = vec![vec![1, 2], vec![3, 4]];
    /// let y: Vec<i32> = x.into_par_iter().flatten().collect();
    /// assert_eq!(y, vec![1, 2, 3, 4]);
    /// ```
    fn flatten(self) -> Flatten<Self>
        where Self::Item: IntoParallelIterator
    {
        flatten::new(self)
    }

    /// Reduces the items in the iterator into one item using `op`.
    /// The argument `identity` should be a closure that can produce
    /// "identity" value which may be inserted into the sequence as
    /// needed to create opportunities for parallel execution. So, for
    /// example, if you are doing a summation, then `identity()` ought
    /// to produce something that represents the zero for your type
    /// (but consider just calling `sum()` in that case).
    ///
    /// Example:
    ///
    /// ```
    /// // Iterate over a sequence of pairs `(x0, y0), ..., (xN, yN)`
    /// // and use reduce to compute one pair `(x0 + ... + xN, y0 + ... + yN)`
    /// // where the first/second elements are summed separately.
    /// use rayon::prelude::*;
    /// let sums = [(0, 1), (5, 6), (16, 2), (8, 9)]
    ///            .par_iter()        // iterating over &(i32, i32)
    ///            .cloned()          // iterating over (i32, i32)
    ///            .reduce(|| (0, 0), // the "identity" is 0 in both columns
    ///                    |a, b| (a.0 + b.0, a.1 + b.1));
    /// assert_eq!(sums, (0 + 5 + 16 + 8, 1 + 6 + 2 + 9));
    /// ```
    ///
    /// **Note:** unlike a sequential `fold` operation, the order in
    /// which `op` will be applied to reduce the result is not fully
    /// specified. So `op` should be [associative] or else the results
    /// will be non-deterministic. And of course `identity()` should
    /// produce a true identity.
    ///
    /// [associative]: https://en.wikipedia.org/wiki/Associative_property
    fn reduce<OP, ID>(self, identity: ID, op: OP) -> Self::Item
        where OP: Fn(Self::Item, Self::Item) -> Self::Item + Sync + Send,
              ID: Fn() -> Self::Item + Sync + Send
    {
        reduce::reduce(self, identity, op)
    }

    /// Reduces the items in the iterator into one item using `op`.
    /// If the iterator is empty, `None` is returned; otherwise,
    /// `Some` is returned.
    ///
    /// This version of `reduce` is simple but somewhat less
    /// efficient. If possible, it is better to call `reduce()`, which
    /// requires an identity element.
    ///
    /// **Note:** unlike a sequential `fold` operation, the order in
    /// which `op` will be applied to reduce the result is not fully
    /// specified. So `op` should be [associative] or else the results
    /// will be non-deterministic.
    ///
    /// [associative]: https://en.wikipedia.org/wiki/Associative_property
    fn reduce_with<OP>(self, op: OP) -> Option<Self::Item>
        where OP: Fn(Self::Item, Self::Item) -> Self::Item + Sync + Send
    {
        self.fold(|| None, |opt_a, b| match opt_a {
                Some(a) => Some(op(a, b)),
                None => Some(b),
            })
            .reduce(|| None, |opt_a, opt_b| match (opt_a, opt_b) {
                (Some(a), Some(b)) => Some(op(a, b)),
                (Some(v), None) | (None, Some(v)) => Some(v),
                (None, None) => None,
            })
    }

    /// Parallel fold is similar to sequential fold except that the
    /// sequence of items may be subdivided before it is
    /// folded. Consider a list of numbers like `22 3 77 89 46`. If
    /// you used sequential fold to add them (`fold(0, |a,b| a+b)`,
    /// you would wind up first adding 0 + 22, then 22 + 3, then 25 +
    /// 77, and so forth. The **parallel fold** works similarly except
    /// that it first breaks up your list into sublists, and hence
    /// instead of yielding up a single sum at the end, it yields up
    /// multiple sums. The number of results is nondeterministic, as
    /// is the point where the breaks occur.
    ///
    /// So if did the same parallel fold (`fold(0, |a,b| a+b)`) on
    /// our example list, we might wind up with a sequence of two numbers,
    /// like so:
    ///
    /// ```notrust
    /// 22 3 77 89 46
    ///       |     |
    ///     102   135
    /// ```
    ///
    /// Or perhaps these three numbers:
    ///
    /// ```notrust
    /// 22 3 77 89 46
    ///       |  |  |
    ///     102 89 46
    /// ```
    ///
    /// In general, Rayon will attempt to find good breaking points
    /// that keep all of your cores busy.
    ///
    /// ### Fold versus reduce
    ///
    /// The `fold()` and `reduce()` methods each take an identity element
    /// and a combining function, but they operate rather differently.
    ///
    /// `reduce()` requires that the identity function has the same
    /// type as the things you are iterating over, and it fully
    /// reduces the list of items into a single item. So, for example,
    /// imagine we are iterating over a list of bytes `bytes: [128_u8,
    /// 64_u8, 64_u8]`. If we used `bytes.reduce(|| 0_u8, |a: u8, b:
    /// u8| a + b)`, we would get an overflow. This is because `0`,
    /// `a`, and `b` here are all bytes, just like the numbers in the
    /// list (I wrote the types explicitly above, but those are the
    /// only types you can use). To avoid the overflow, we would need
    /// to do something like `bytes.map(|b| b as u32).reduce(|| 0, |a,
    /// b| a + b)`, in which case our result would be `256`.
    ///
    /// In contrast, with `fold()`, the identity function does not
    /// have to have the same type as the things you are iterating
    /// over, and you potentially get back many results. So, if we
    /// continue with the `bytes` example from the previous paragraph,
    /// we could do `bytes.fold(|| 0_u32, |a, b| a + (b as u32))` to
    /// convert our bytes into `u32`. And of course we might not get
    /// back a single sum.
    ///
    /// There is a more subtle distinction as well, though it's
    /// actually implied by the above points. When you use `reduce()`,
    /// your reduction function is sometimes called with values that
    /// were never part of your original parallel iterator (for
    /// example, both the left and right might be a partial sum). With
    /// `fold()`, in contrast, the left value in the fold function is
    /// always the accumulator, and the right value is always from
    /// your original sequence.
    ///
    /// ### Fold vs Map/Reduce
    ///
    /// Fold makes sense if you have some operation where it is
    /// cheaper to groups of elements at a time. For example, imagine
    /// collecting characters into a string. If you were going to use
    /// map/reduce, you might try this:
    ///
    /// ```
    /// use rayon::prelude::*;
    /// let s =
    ///     ['a', 'b', 'c', 'd', 'e']
    ///     .par_iter()
    ///     .map(|c: &char| format!("{}", c))
    ///     .reduce(|| String::new(),
    ///             |mut a: String, b: String| { a.push_str(&b); a });
    /// assert_eq!(s, "abcde");
    /// ```
    ///
    /// Because reduce produces the same type of element as its input,
    /// you have to first map each character into a string, and then
    /// you can reduce them. This means we create one string per
    /// element in ou iterator -- not so great. Using `fold`, we can
    /// do this instead:
    ///
    /// ```
    /// use rayon::prelude::*;
    /// let s =
    ///     ['a', 'b', 'c', 'd', 'e']
    ///     .par_iter()
    ///     .fold(|| String::new(),
    ///             |mut s: String, c: &char| { s.push(*c); s })
    ///     .reduce(|| String::new(),
    ///             |mut a: String, b: String| { a.push_str(&b); a });
    /// assert_eq!(s, "abcde");
    /// ```
    ///
    /// Now `fold` will process groups of our characters at a time,
    /// and we only make one string per group. We should wind up with
    /// some small-ish number of strings roughly proportional to the
    /// number of CPUs you have (it will ultimately depend on how busy
    /// your processors are). Note that we still need to do a reduce
    /// afterwards to combine those groups of strings into a single
    /// string.
    ///
    /// You could use a similar trick to save partial results (e.g., a
    /// cache) or something similar.
    ///
    /// ### Combining fold with other operations
    ///
    /// You can combine `fold` with `reduce` if you want to produce a
    /// single value. This is then roughly equivalent to a map/reduce
    /// combination in effect:
    ///
    /// ```
    /// use rayon::prelude::*;
    /// let bytes = 0..22_u8; // series of u8 bytes
    /// let sum = bytes.into_par_iter()
    ///                .fold(|| 0_u32, |a: u32, b: u8| a + (b as u32))
    ///                .sum::<u32>();
    /// assert_eq!(sum, (0..22).sum()); // compare to sequential
    /// ```
    fn fold<T, ID, F>(self, identity: ID, fold_op: F) -> Fold<Self, ID, F>
        where F: Fn(T, Self::Item) -> T + Sync + Send,
              ID: Fn() -> T + Sync + Send,
              T: Send
    {
        fold::fold(self, identity, fold_op)
    }

    /// Applies `fold_op` to the given `init` value with each item of this
    /// iterator, finally producing the value for further use.
    ///
    /// This works essentially like `fold(|| init.clone(), fold_op)`, except
    /// it doesn't require the `init` type to be `Sync`, nor any other form
    /// of added synchronization.
    fn fold_with<F, T>(self, init: T, fold_op: F) -> FoldWith<Self, T, F>
        where F: Fn(T, Self::Item) -> T + Sync + Send,
              T: Send + Clone
    {
        fold::fold_with(self, init, fold_op)
    }

    /// Sums up the items in the iterator.
    ///
    /// Note that the order in items will be reduced is not specified,
    /// so if the `+` operator is not truly [associative] (as is the
    /// case for floating point numbers), then the results are not
    /// fully deterministic.
    ///
    /// [associative]: https://en.wikipedia.org/wiki/Associative_property
    ///
    /// Basically equivalent to `self.reduce(|| 0, |a, b| a + b)`,
    /// except that the type of `0` and the `+` operation may vary
    /// depending on the type of value being produced.
    fn sum<S>(self) -> S
        where S: Send + Sum<Self::Item> + Sum<S>
    {
        sum::sum(self)
    }

    /// Multiplies all the items in the iterator.
    ///
    /// Note that the order in items will be reduced is not specified,
    /// so if the `*` operator is not truly [associative] (as is the
    /// case for floating point numbers), then the results are not
    /// fully deterministic.
    ///
    /// [associative]: https://en.wikipedia.org/wiki/Associative_property
    ///
    /// Basically equivalent to `self.reduce(|| 1, |a, b| a * b)`,
    /// except that the type of `1` and the `*` operation may vary
    /// depending on the type of value being produced.
    fn product<P>(self) -> P
        where P: Send + Product<Self::Item> + Product<P>
    {
        product::product(self)
    }

    /// Computes the minimum of all the items in the iterator. If the
    /// iterator is empty, `None` is returned; otherwise, `Some(min)`
    /// is returned.
    ///
    /// Note that the order in which the items will be reduced is not
    /// specified, so if the `Ord` impl is not truly associative, then
    /// the results are not deterministic.
    ///
    /// Basically equivalent to `self.reduce_with(|a, b| cmp::min(a, b))`.
    fn min(self) -> Option<Self::Item>
        where Self::Item: Ord
    {
        self.reduce_with(cmp::min)
    }

    /// Computes the minimum of all the items in the iterator with respect to
    /// the given comparison function. If the iterator is empty, `None` is
    /// returned; otherwise, `Some(min)` is returned.
    ///
    /// Note that the order in which the items will be reduced is not
    /// specified, so if the comparison function is not associative, then
    /// the results are not deterministic.
    fn min_by<F>(self, f: F) -> Option<Self::Item>
        where F: Sync + Send + Fn(&Self::Item, &Self::Item) -> Ordering
    {
        self.reduce_with(|a, b| match f(&a, &b) {
                             Ordering::Greater => b,
                             _ => a,
                         })
    }

    /// Computes the item that yields the minimum value for the given
    /// function. If the iterator is empty, `None` is returned;
    /// otherwise, `Some(item)` is returned.
    ///
    /// Note that the order in which the items will be reduced is not
    /// specified, so if the `Ord` impl is not truly associative, then
    /// the results are not deterministic.
    fn min_by_key<K, F>(self, f: F) -> Option<Self::Item>
        where K: Ord + Send,
              F: Sync + Send + Fn(&Self::Item) -> K
    {
        self.map(|x| (f(&x), x))
            .min_by(|a, b| (a.0).cmp(&b.0))
            .map(|(_, x)| x)
    }

    /// Computes the maximum of all the items in the iterator. If the
    /// iterator is empty, `None` is returned; otherwise, `Some(max)`
    /// is returned.
    ///
    /// Note that the order in which the items will be reduced is not
    /// specified, so if the `Ord` impl is not truly associative, then
    /// the results are not deterministic.
    ///
    /// Basically equivalent to `self.reduce_with(|a, b| cmp::max(a, b))`.
    fn max(self) -> Option<Self::Item>
        where Self::Item: Ord
    {
        self.reduce_with(cmp::max)
    }

    /// Computes the maximum of all the items in the iterator with respect to
    /// the given comparison function. If the iterator is empty, `None` is
    /// returned; otherwise, `Some(min)` is returned.
    ///
    /// Note that the order in which the items will be reduced is not
    /// specified, so if the comparison function is not associative, then
    /// the results are not deterministic.
    fn max_by<F>(self, f: F) -> Option<Self::Item>
        where F: Sync + Send + Fn(&Self::Item, &Self::Item) -> Ordering
    {
        self.reduce_with(|a, b| match f(&a, &b) {
                             Ordering::Greater => a,
                             _ => b,
                         })
    }

    /// Computes the item that yields the maximum value for the given
    /// function. If the iterator is empty, `None` is returned;
    /// otherwise, `Some(item)` is returned.
    ///
    /// Note that the order in which the items will be reduced is not
    /// specified, so if the `Ord` impl is not truly associative, then
    /// the results are not deterministic.
    fn max_by_key<K, F>(self, f: F) -> Option<Self::Item>
        where K: Ord + Send,
              F: Sync + Send + Fn(&Self::Item) -> K
    {
        self.map(|x| (f(&x), x))
            .max_by(|a, b| (a.0).cmp(&b.0))
            .map(|(_, x)| x)
    }

    /// Takes two iterators and creates a new iterator over both.
    fn chain<C>(self, chain: C) -> Chain<Self, C::Iter>
        where C: IntoParallelIterator<Item = Self::Item>
    {
        chain::new(self, chain.into_par_iter())
    }

    /// Searches for **some** item in the parallel iterator that
    /// matches the given predicate and returns it. This operation
    /// is similar to [`find` on sequential iterators][find] but
    /// the item returned may not be the **first** one in the parallel
    /// sequence which matches, since we search the entire sequence in parallel.
    ///
    /// Once a match is found, we will attempt to stop processing
    /// the rest of the items in the iterator as soon as possible
    /// (just as `find` stops iterating once a match is found).
    ///
    /// [find]: https://doc.rust-lang.org/std/iter/trait.Iterator.html#method.find
    fn find_any<P>(self, predicate: P) -> Option<Self::Item>
        where P: Fn(&Self::Item) -> bool + Sync + Send
    {
        find::find(self, predicate)
    }

    /// Searches for the sequentially **first** item in the parallel iterator
    /// that matches the given predicate and returns it.
    ///
    /// Once a match is found, all attempts to the right of the match
    /// will be stopped, while attempts to the left must continue in case
    /// an earlier match is found.
    ///
    /// Note that not all parallel iterators have a useful order, much like
    /// sequential `HashMap` iteration, so "first" may be nebulous.  If you
    /// just want the first match that discovered anywhere in the iterator,
    /// `find_any` is a better choice.
    fn find_first<P>(self, predicate: P) -> Option<Self::Item>
        where P: Fn(&Self::Item) -> bool + Sync + Send
    {
        find_first_last::find_first(self, predicate)
    }

    /// Searches for the sequentially **last** item in the parallel iterator
    /// that matches the given predicate and returns it.
    ///
    /// Once a match is found, all attempts to the left of the match
    /// will be stopped, while attempts to the right must continue in case
    /// a later match is found.
    ///
    /// Note that not all parallel iterators have a useful order, much like
    /// sequential `HashMap` iteration, so "last" may be nebulous.  When the
    /// order doesn't actually matter to you, `find_any` is a better choice.
    fn find_last<P>(self, predicate: P) -> Option<Self::Item>
        where P: Fn(&Self::Item) -> bool + Sync + Send
    {
        find_first_last::find_last(self, predicate)
    }

    #[doc(hidden)]
    #[deprecated(note = "parallel `find` does not search in order -- use `find_any`, \\
    `find_first`, or `find_last`")]
    fn find<P>(self, predicate: P) -> Option<Self::Item>
        where P: Fn(&Self::Item) -> bool + Sync + Send
    {
        self.find_any(predicate)
    }

    /// Searches for **some** item in the parallel iterator that
    /// matches the given predicate, and if so returns true.  Once
    /// a match is found, we'll attempt to stop process the rest
    /// of the items.  Proving that there's no match, returning false,
    /// does require visiting every item.
    fn any<P>(self, predicate: P) -> bool
        where P: Fn(Self::Item) -> bool + Sync + Send
    {
        self.map(predicate).find_any(|&p| p).is_some()
    }

    /// Tests that every item in the parallel iterator matches the given
    /// predicate, and if so returns true.  If a counter-example is found,
    /// we'll attempt to stop processing more items, then return false.
    fn all<P>(self, predicate: P) -> bool
        where P: Fn(Self::Item) -> bool + Sync + Send
    {
        self.map(predicate).find_any(|&p| !p).is_none()
    }

    /// Creates an iterator over the `Some` items of this iterator, halting
    /// as soon as any `None` is found.
    fn while_some<T>(self) -> WhileSome<Self>
        where Self: ParallelIterator<Item = Option<T>>,
              T: Send
    {
        while_some::new(self)
    }

    /// Create a fresh collection containing all the element produced
    /// by this parallel iterator.
    ///
    /// You may prefer to use `collect_into()`, which allocates more
    /// efficiently with precise knowledge of how many elements the
    /// iterator contains, and even allows you to reuse an existing
    /// vector's backing store rather than allocating a fresh vector.
    fn collect<C>(self) -> C
        where C: FromParallelIterator<Self::Item>
    {
        C::from_par_iter(self)
    }

    /// Unzips the items of a parallel iterator into a pair of arbitrary
    /// `ParallelExtend` containers.
    ///
    /// You may prefer to use `unzip_into()`, which allocates more
    /// efficiently with precise knowledge of how many elements the
    /// iterator contains, and even allows you to reuse existing
    /// vectors' backing stores rather than allocating fresh vectors.
    fn unzip<A, B, FromA, FromB>(self) -> (FromA, FromB)
        where Self: ParallelIterator<Item = (A, B)>,
              FromA: Default + Send + ParallelExtend<A>,
              FromB: Default + Send + ParallelExtend<B>,
              A: Send,
              B: Send
    {
        unzip::unzip(self)
    }

    /// Partitions the items of a parallel iterator into a pair of arbitrary
    /// `ParallelExtend` containers.  Items for which the `predicate` returns
    /// true go into the first container, and the rest go into the second.
    ///
    /// Note: unlike the standard `Iterator::partition`, this allows distinct
    /// collection types for the left and right items.  This is more flexible,
    /// but may require new type annotations when converting sequential code
    /// that used type inferrence assuming the two were the same.
    fn partition<A, B, P>(self, predicate: P) -> (A, B)
        where A: Default + Send + ParallelExtend<Self::Item>,
              B: Default + Send + ParallelExtend<Self::Item>,
              P: Fn(&Self::Item) -> bool + Sync + Send
    {
        unzip::partition(self, predicate)
    }

    /// Partitions and maps the items of a parallel iterator into a pair of
    /// arbitrary `ParallelExtend` containers.  `Either::Left` items go into
    /// the first container, and `Either::Right` items go into the second.
    fn partition_map<A, B, P, L, R>(self, predicate: P) -> (A, B)
        where A: Default + Send + ParallelExtend<L>,
              B: Default + Send + ParallelExtend<R>,
              P: Fn(Self::Item) -> Either<L, R> + Sync + Send,
              L: Send,
              R: Send
    {
        unzip::partition_map(self, predicate)
    }

    /// Internal method used to define the behavior of this parallel
    /// iterator. You should not need to call this directly.
    ///
    /// This method causes the iterator `self` to start producing
    /// items and to feed them to the consumer `consumer` one by one.
    /// It may split the consumer before doing so to create the
    /// opportunity to produce in parallel.
    ///
    /// See the [README] for more details on the internals of parallel
    /// iterators.
    ///
    /// [README]: README.md
    fn drive_unindexed<C>(self, consumer: C) -> C::Result where C: UnindexedConsumer<Self::Item>;


    /// Internal method used to define the behavior of this parallel
    /// iterator. You should not need to call this directly.
    ///
    /// Returns the number of items produced by this iterator, if known
    /// statically. This can be used by consumers to trigger special fast
    /// paths. Therefore, if `Some(_)` is returned, this iterator must only
    /// use the (indexed) `Consumer` methods when driving a consumer, such
    /// as `split_at()`. Calling `UnindexedConsumer::split_off_left()` or
    /// other `UnindexedConsumer` methods -- or returning an inaccurate
    /// value -- may result in panics.
    ///
    /// This method is currently used to optimize `collect` for want
    /// of true Rust specialization; it may be removed when
    /// specialization is stable.
    fn opt_len(&mut self) -> Option<usize> {
        None
    }
}

impl<T: ParallelIterator> IntoParallelIterator for T {
    type Iter = T;
    type Item = T::Item;

    fn into_par_iter(self) -> T {
        self
    }
}

/// An iterator that supports "random access" to its data, meaning
/// that you can split it at arbitrary indices and draw data from
/// those points.
pub trait IndexedParallelIterator: ParallelIterator {
    /// Collects the results of the iterator into the specified
    /// vector. The vector is always truncated before execution
    /// begins. If possible, reusing the vector across calls can lead
    /// to better performance since it reuses the same backing buffer.
    fn collect_into(self, target: &mut Vec<Self::Item>) {
        collect::collect_into(self, target);
    }

    /// Unzips the results of the iterator into the specified
    /// vectors. The vectors are always truncated before execution
    /// begins. If possible, reusing the vectors across calls can lead
    /// to better performance since they reuse the same backing buffer.
    fn unzip_into<A, B>(self, left: &mut Vec<A>, right: &mut Vec<B>)
        where Self: IndexedParallelIterator<Item = (A, B)>,
              A: Send,
              B: Send
    {
        collect::unzip_into(self, left, right);
    }

    /// Iterate over tuples `(A, B)`, where the items `A` are from
    /// this iterator and `B` are from the iterator given as argument.
    /// Like the `zip` method on ordinary iterators, if the two
    /// iterators are of unequal length, you only get the items they
    /// have in common.
    fn zip<Z>(self, zip_op: Z) -> Zip<Self, Z::Iter>
        where Z: IntoParallelIterator,
              Z::Iter: IndexedParallelIterator
    {
        zip::new(self, zip_op.into_par_iter())
    }

<<<<<<< HEAD
    /// The same as `Zip`, but requires that both iterators have the same length.
    ///
    /// # Panics
    /// Will panic if `self` and `zip_op` are not the same length.
    ///
    /// ```should_panic
    /// use rayon::prelude::*;
    ///
    /// let one = [1u8];
    /// let two = [2u8, 2];
    /// let one_iter = one.par_iter();
    /// let two_iter = two.par_iter();
    ///
    /// // this will panic
    /// let zipped: Vec<(&u8, &u8)> = one_iter.zip_eq(two_iter).collect();
    ///
    /// // we should never get here
    /// assert_eq!(1, zipped.len());
    /// ```
    fn zip_eq<Z>(mut self, zip_op: Z) -> ZipEq<Self, Z::Iter>
        where Z: IntoParallelIterator,
              Z::Iter: IndexedParallelIterator
    {
        let mut zip_op_iter = zip_op.into_par_iter();
        assert_eq!(self.len(), zip_op_iter.len());
        zip_eq::new(self, zip_op_iter)
=======
    /// Interleave elements of this iterator and the other given
    /// iterator. Alternately yields elements from this iterator and
    /// the given iterator, until both are exhausted. If one iterator
    /// is exhausted before the other, the last elements are provided
    /// from the other.
    ///
    /// Example:
    ///
    /// ```
    /// use rayon::prelude::*;
    /// let (x, y) = (vec![1, 2], vec![3, 4, 5, 6]);
    /// let r: Vec<i32> = x.into_par_iter().interleave(y).collect();
    /// assert_eq!(r, vec![1, 3, 2, 4, 5, 6]);
    /// ```
    fn interleave<I>(self, other: I) -> Interleave<Self, I::Iter>
        where I: IntoParallelIterator<Item = Self::Item>,
              I::Iter: IndexedParallelIterator<Item = Self::Item>
    {
        interleave::new(self, other.into_par_iter())
>>>>>>> 2cf5ac2e
    }

    /// Lexicographically compares the elements of this `ParallelIterator` with those of
    /// another.
    fn cmp<I>(mut self, other: I) -> Ordering
        where I: IntoParallelIterator<Item = Self::Item>,
              I::Iter: IndexedParallelIterator,
              Self::Item: Ord
    {
        let mut other = other.into_par_iter();
        let ord_len = self.len().cmp(&other.len());
        self.zip(other)
            .map(|(x, y)| Ord::cmp(&x, &y))
            .find_first(|&ord| ord != Ordering::Equal)
            .unwrap_or(ord_len)
    }

    /// Lexicographically compares the elements of this `ParallelIterator` with those of
    /// another.
    fn partial_cmp<I>(mut self, other: I) -> Option<Ordering>
        where I: IntoParallelIterator,
              I::Iter: IndexedParallelIterator,
              Self::Item: PartialOrd<I::Item>
    {
        let mut other = other.into_par_iter();
        let ord_len = self.len().cmp(&other.len());
        self.zip(other)
            .map(|(x, y)| PartialOrd::partial_cmp(&x, &y))
            .find_first(|&ord| ord != Some(Ordering::Equal))
            .unwrap_or(Some(ord_len))
    }

    /// Determines if the elements of this `ParallelIterator`
    /// are equal to those of another
    fn eq<I>(mut self, other: I) -> bool
        where I: IntoParallelIterator,
              I::Iter: IndexedParallelIterator,
              Self::Item: PartialEq<I::Item>
    {
        let mut other = other.into_par_iter();
        self.len() == other.len() && self.zip(other).all(|(x, y)| x.eq(&y))
    }

    /// Determines if the elements of this `ParallelIterator`
    /// are unequal to those of another
    fn ne<I>(self, other: I) -> bool
        where I: IntoParallelIterator,
              I::Iter: IndexedParallelIterator,
              Self::Item: PartialEq<I::Item>
    {
        !self.eq(other)
    }

    /// Determines if the elements of this `ParallelIterator`
    /// are lexicographically less than those of another.
    fn lt<I>(self, other: I) -> bool
        where I: IntoParallelIterator,
              I::Iter: IndexedParallelIterator,
              Self::Item: PartialOrd<I::Item>
    {
        self.partial_cmp(other) == Some(Ordering::Less)
    }

    /// Determines if the elements of this `ParallelIterator`
    /// are less or equal to those of another.
    fn le<I>(self, other: I) -> bool
        where I: IntoParallelIterator,
              I::Iter: IndexedParallelIterator,
              Self::Item: PartialOrd<I::Item>
    {
        let ord = self.partial_cmp(other);
        ord == Some(Ordering::Equal) || ord == Some(Ordering::Less)
    }

    /// Determines if the elements of this `ParallelIterator`
    /// are lexicographically greater than those of another.
    fn gt<I>(self, other: I) -> bool
        where I: IntoParallelIterator,
              I::Iter: IndexedParallelIterator,
              Self::Item: PartialOrd<I::Item>
    {
        self.partial_cmp(other) == Some(Ordering::Greater)
    }

    /// Determines if the elements of this `ParallelIterator`
    /// are less or equal to those of another.
    fn ge<I>(self, other: I) -> bool
        where I: IntoParallelIterator,
              I::Iter: IndexedParallelIterator,
              Self::Item: PartialOrd<I::Item>
    {
        let ord = self.partial_cmp(other);
        ord == Some(Ordering::Equal) || ord == Some(Ordering::Greater)
    }

    /// Yields an index along with each item.
    fn enumerate(self) -> Enumerate<Self> {
        enumerate::new(self)
    }

    /// Creates an iterator that skips the first `n` elements.
    fn skip(self, n: usize) -> Skip<Self> {
        skip::new(self, n)
    }

    /// Creates an iterator that yields the first `n` elements.
    fn take(self, n: usize) -> Take<Self> {
        take::new(self, n)
    }

    /// Searches for **some** item in the parallel iterator that
    /// matches the given predicate, and returns its index.  Like
    /// `ParallelIterator::find_any`, the parallel search will not
    /// necessarily find the **first** match, and once a match is
    /// found we'll attempt to stop processing any more.
    fn position_any<P>(self, predicate: P) -> Option<usize>
        where P: Fn(Self::Item) -> bool + Sync + Send
    {
        self.map(predicate)
            .enumerate()
            .find_any(|&(_, p)| p)
            .map(|(i, _)| i)
    }

    /// Searches for the sequentially **first** item in the parallel iterator
    /// that matches the given predicate, and returns its index.
    ///
    /// Like `ParallelIterator::find_first`, once a match is found,
    /// all attempts to the right of the match will be stopped, while
    /// attempts to the left must continue in case an earlier match
    /// is found.
    ///
    /// Note that not all parallel iterators have a useful order, much like
    /// sequential `HashMap` iteration, so "first" may be nebulous.  If you
    /// just want the first match that discovered anywhere in the iterator,
    /// `position_any` is a better choice.
    fn position_first<P>(self, predicate: P) -> Option<usize>
        where P: Fn(Self::Item) -> bool + Sync + Send
    {
        self.map(predicate)
            .enumerate()
            .find_first(|&(_, p)| p)
            .map(|(i, _)| i)
    }

    /// Searches for the sequentially **last** item in the parallel iterator
    /// that matches the given predicate, and returns its index.
    ///
    /// Like `ParallelIterator::find_last`, once a match is found,
    /// all attempts to the left of the match will be stopped, while
    /// attempts to the right must continue in case a later match
    /// is found.
    ///
    /// Note that not all parallel iterators have a useful order, much like
    /// sequential `HashMap` iteration, so "last" may be nebulous.  When the
    /// order doesn't actually matter to you, `position_any` is a better
    /// choice.
    fn position_last<P>(self, predicate: P) -> Option<usize>
        where P: Fn(Self::Item) -> bool + Sync + Send
    {
        self.map(predicate)
            .enumerate()
            .find_last(|&(_, p)| p)
            .map(|(i, _)| i)
    }

    #[doc(hidden)]
    #[deprecated(note = "parallel `position` does not search in order -- use `position_any`, \\
    `position_first`, or `position_last`")]
    fn position<P>(self, predicate: P) -> Option<usize>
        where P: Fn(Self::Item) -> bool + Sync + Send
    {
        self.position_any(predicate)
    }

    /// Produces a new iterator with the elements of this iterator in
    /// reverse order.
    fn rev(self) -> Rev<Self> {
        rev::new(self)
    }

    /// Sets the minimum length of iterators desired to process in each
    /// thread.  Rayon will not split any smaller than this length, but
    /// of course an iterator could already be smaller to begin with.
    fn with_min_len(self, min: usize) -> MinLen<Self> {
        len::new_min_len(self, min)
    }

    /// Sets the maximum length of iterators desired to process in each
    /// thread.  Rayon will try to split at least below this length,
    /// unless that would put it below the length from `with_min_len()`.
    /// For example, given min=10 and max=15, a length of 16 will not be
    /// split any further.
    fn with_max_len(self, max: usize) -> MaxLen<Self> {
        len::new_max_len(self, max)
    }

    /// Produces an exact count of how many items this iterator will
    /// produce, presuming no panic occurs.
    fn len(&mut self) -> usize;

    /// Internal method used to define the behavior of this parallel
    /// iterator. You should not need to call this directly.
    ///
    /// This method causes the iterator `self` to start producing
    /// items and to feed them to the consumer `consumer` one by one.
    /// It may split the consumer before doing so to create the
    /// opportunity to produce in parallel. If a split does happen, it
    /// will inform the consumer of the index where the split should
    /// occur (unlike `ParallelIterator::drive_unindexed()`).
    ///
    /// See the [README] for more details on the internals of parallel
    /// iterators.
    ///
    /// [README]: README.md
    fn drive<C: Consumer<Self::Item>>(self, consumer: C) -> C::Result;

    /// Internal method used to define the behavior of this parallel
    /// iterator. You should not need to call this directly.
    ///
    /// This method converts the iterator into a producer P and then
    /// invokes `callback.callback()` with P. Note that the type of
    /// this producer is not defined as part of the API, since
    /// `callback` must be defined generically for all producers. This
    /// allows the producer type to contain references; it also means
    /// that parallel iterators can adjust that type without causing a
    /// breaking change.
    ///
    /// See the [README] for more details on the internals of parallel
    /// iterators.
    ///
    /// [README]: README.md
    fn with_producer<CB: ProducerCallback<Self::Item>>(self, callback: CB) -> CB::Output;
}

/// `FromParallelIterator` implements the conversion from a [`ParallelIterator`].
/// By implementing `FromParallelIterator` for a type, you define how it will be
/// created from an iterator.
///
/// `FromParallelIterator` is used through [`ParallelIterator`]'s [`collect()`] method.
///
/// [`ParallelIterator`]: trait.ParallelIterator.html
/// [`collect()`]: trait.ParallelIterator.html#method.collect
pub trait FromParallelIterator<T>
    where T: Send
{
    fn from_par_iter<I>(par_iter: I) -> Self where I: IntoParallelIterator<Item = T>;
}

/// `ParallelExtend` extends an existing collection with items from a [`ParallelIterator`].
///
/// [`ParallelIterator`]: trait.ParallelIterator.html
pub trait ParallelExtend<T>
    where T: Send
{
    fn par_extend<I>(&mut self, par_iter: I) where I: IntoParallelIterator<Item = T>;
}<|MERGE_RESOLUTION|>--- conflicted
+++ resolved
@@ -59,13 +59,11 @@
 pub use self::map_with::MapWith;
 mod zip;
 pub use self::zip::Zip;
-<<<<<<< HEAD
 mod zip_eq;
 pub use self::zip_eq::ZipEq;
-=======
 mod interleave;
 pub use self::interleave::Interleave;
->>>>>>> 2cf5ac2e
+
 mod noop;
 mod rev;
 pub use self::rev::Rev;
@@ -816,7 +814,6 @@
         zip::new(self, zip_op.into_par_iter())
     }
 
-<<<<<<< HEAD
     /// The same as `Zip`, but requires that both iterators have the same length.
     ///
     /// # Panics
@@ -843,7 +840,8 @@
         let mut zip_op_iter = zip_op.into_par_iter();
         assert_eq!(self.len(), zip_op_iter.len());
         zip_eq::new(self, zip_op_iter)
-=======
+    }
+
     /// Interleave elements of this iterator and the other given
     /// iterator. Alternately yields elements from this iterator and
     /// the given iterator, until both are exhausted. If one iterator
@@ -863,7 +861,6 @@
               I::Iter: IndexedParallelIterator<Item = Self::Item>
     {
         interleave::new(self, other.into_par_iter())
->>>>>>> 2cf5ac2e
     }
 
     /// Lexicographically compares the elements of this `ParallelIterator` with those of
